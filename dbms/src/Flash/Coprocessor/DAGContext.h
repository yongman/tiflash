--- conflicted
+++ resolved
@@ -69,12 +69,8 @@
         , warnings(max_recorded_error_count)
         , warning_count(0)
     {
-<<<<<<< HEAD
         assert(dag_request.has_root_executor() && dag_request.root_executor().has_executor_id());
         root_executor_id = dag_request.root_executor().executor_id();
-=======
-        assert(dag_request.has_root_executor());
->>>>>>> cae9253c
     }
 
     explicit DAGContext(UInt64 max_error_count_)
@@ -147,12 +143,7 @@
     Clock::time_point wait_index_start_timestamp;
     Clock::time_point wait_index_end_timestamp;
     String table_scan_executor_id = "";
-<<<<<<< HEAD
-    String exchange_sender_executor_id = "";
     String root_executor_id = "";
-    String exchange_sender_execution_summary_key = "";
-=======
->>>>>>> cae9253c
     bool collect_execution_summaries;
     bool return_executor_id;
     bool is_mpp_task;
