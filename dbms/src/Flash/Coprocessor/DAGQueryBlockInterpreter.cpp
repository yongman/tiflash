#include <Common/FailPoint.h>
#include <Common/TiFlashException.h>
#include <DataStreams/AggregatingBlockInputStream.h>
#include <DataStreams/ConcatBlockInputStream.h>
#include <DataStreams/ExpressionBlockInputStream.h>
#include <DataStreams/FilterBlockInputStream.h>
#include <DataStreams/HashJoinBuildBlockInputStream.h>
#include <DataStreams/LimitBlockInputStream.h>
#include <DataStreams/MergeSortingBlockInputStream.h>
#include <DataStreams/NullBlockInputStream.h>
#include <DataStreams/ParallelAggregatingBlockInputStream.h>
#include <DataStreams/PartialSortingBlockInputStream.h>
#include <DataStreams/SquashingBlockInputStream.h>
#include <DataStreams/TiRemoteBlockInputStream.h>
#include <DataStreams/UnionBlockInputStream.h>
#include <DataTypes/DataTypeNullable.h>
#include <DataTypes/getLeastSupertype.h>
#include <Flash/Coprocessor/DAGExpressionAnalyzer.h>
#include <Flash/Coprocessor/DAGQueryBlockInterpreter.h>
#include <Flash/Coprocessor/DAGStorageInterpreter.h>
#include <Flash/Coprocessor/DAGUtils.h>
#include <Flash/Coprocessor/InterpreterUtils.h>
#include <Flash/Coprocessor/recordProfileStreams.h>
#include <Flash/Mpp/ExchangeReceiver.h>
#include <Interpreters/Aggregator.h>
#include <Interpreters/ExpressionAnalyzer.h>
#include <Interpreters/Join.h>
#include <Parsers/ASTSelectQuery.h>
#include <Parsers/ASTTablesInSelectQuery.h>

namespace DB
{
namespace FailPoints
{
extern const char pause_after_copr_streams_acquired[];
extern const char minimum_block_size_for_cross_join[];
} // namespace FailPoints

DAGQueryBlockInterpreter::DAGQueryBlockInterpreter(
    Context & context_,
    const std::vector<BlockInputStreams> & input_streams_vec_,
    const DAGQueryBlock & query_block_,
    bool keep_session_timezone_info_,
    const DAGQuerySource & dag_,
    std::vector<SubqueriesForSets> & subqueries_for_sets_,
    const std::unordered_map<String, std::shared_ptr<ExchangeReceiver>> & exchange_receiver_map_,
    const LogWithPrefixPtr & log_)
    : context(context_)
    , input_streams_vec(input_streams_vec_)
    , query_block(query_block_)
    , keep_session_timezone_info(keep_session_timezone_info_)
    , rqst(dag_.getDAGRequest())
    , dag(dag_)
    , subqueries_for_sets(subqueries_for_sets_)
    , exchange_receiver_map(exchange_receiver_map_)
    , log(log_)
{
    if (query_block.selection != nullptr)
    {
        for (const auto & condition : query_block.selection->selection().conditions())
            conditions.push_back(&condition);
    }
    const Settings & settings = context.getSettingsRef();
    if (dag.isBatchCop())
        max_streams = settings.max_threads;
    else
        max_streams = 1;
    if (max_streams > 1)
    {
        max_streams *= settings.max_streams_to_max_threads_ratio;
    }
}

BlockInputStreamPtr combinedNonJoinedDataStream(DAGPipeline & pipeline, size_t max_threads, const LogWithPrefixPtr & log)
{
    BlockInputStreamPtr ret = nullptr;
    if (pipeline.streams_with_non_joined_data.size() == 1)
        ret = pipeline.streams_with_non_joined_data.at(0);
    else if (pipeline.streams_with_non_joined_data.size() > 1)
        ret = std::make_shared<UnionBlockInputStream<>>(pipeline.streams_with_non_joined_data, nullptr, max_threads, log);
    pipeline.streams_with_non_joined_data.clear();
    return ret;
}

namespace
{
struct AnalysisResult
{
    bool need_extra_cast_after_tablescan = false;
    bool has_where = false;
    bool need_aggregate = false;
    bool has_having = false;
    bool has_order_by = false;

    ExpressionActionsPtr extra_cast;
    NamesWithAliases project_after_ts_and_filter_for_remote_read;
    ExpressionActionsPtr before_where;
    ExpressionActionsPtr project_after_where;
    ExpressionActionsPtr before_aggregation;
    ExpressionActionsPtr before_having;
    ExpressionActionsPtr before_order_and_select;
    ExpressionActionsPtr final_projection;

    String filter_column_name;
    String having_column_name;
    std::vector<NameAndTypePair> order_columns;
    /// Columns from the SELECT list, before renaming them to aliases.
    Names selected_columns;

    Names aggregation_keys;
    TiDB::TiDBCollators aggregation_collators;
    AggregateDescriptions aggregate_descriptions;
};

// add timezone cast for timestamp type, this is used to support session level timezone
bool addExtraCastsAfterTs(
    DAGExpressionAnalyzer & analyzer,
    const std::vector<ExtraCastAfterTSMode> & need_cast_column,
    ExpressionActionsChain & chain,
    const DAGQueryBlock & query_block)
{
    bool has_need_cast_column = false;
    for (auto b : need_cast_column)
    {
        has_need_cast_column |= (b != ExtraCastAfterTSMode::None);
    }
    if (!has_need_cast_column)
        return false;
    return analyzer.appendExtraCastsAfterTS(chain, need_cast_column, query_block);
}

AnalysisResult analyzeExpressions(
    Context & context,
    DAGExpressionAnalyzer & analyzer,
    const DAGQueryBlock & query_block,
    const std::vector<const tipb::Expr *> & conditions,
    const std::vector<ExtraCastAfterTSMode> & is_need_cast_column,
    bool keep_session_timezone_info,
    NamesWithAliases & final_project)
{
    AnalysisResult res;
    ExpressionActionsChain chain;
    if (query_block.source->tp() == tipb::ExecType::TypeTableScan)
    {
        auto original_source_columns = analyzer.getCurrentInputColumns();
        if (addExtraCastsAfterTs(analyzer, is_need_cast_column, chain, query_block))
        {
            res.need_extra_cast_after_tablescan = true;
            res.extra_cast = chain.getLastActions();
            chain.addStep();
            size_t index = 0;
            for (const auto & col : analyzer.getCurrentInputColumns())
            {
                res.project_after_ts_and_filter_for_remote_read.emplace_back(original_source_columns[index].name, col.name);
                ++index;
            }
        }
    }
    if (!conditions.empty())
    {
        res.filter_column_name = analyzer.appendWhere(chain, conditions);
        res.has_where = true;
        res.before_where = chain.getLastActions();
        chain.addStep();
        if (query_block.source->tp() == tipb::ExecType::TypeTableScan)
        {
            NamesWithAliases project_cols;
            for (const auto & col : analyzer.getCurrentInputColumns())
            {
                project_cols.emplace_back(col.name, col.name);
            }
            chain.getLastActions()->add(ExpressionAction::project(project_cols));
            res.project_after_where = chain.getLastActions();
            chain.addStep();
        }
    }
    // There will be either Agg...
    if (query_block.aggregation)
    {
        bool group_by_collation_sensitive =
            /// collation sensitive group by is slower then normal group by, use normal group by by default
            context.getSettingsRef().group_by_collation_sensitive ||
            /// in mpp task, here is no way to tell whether this aggregation is first stage aggregation or
            /// final stage aggregation, to make sure the result is right, always do collation sensitive aggregation
            context.getDAGContext()->isMPPTask();

        std::tie(res.aggregation_keys, res.aggregation_collators, res.aggregate_descriptions) = analyzer.appendAggregation(
            chain,
            query_block.aggregation->aggregation(),
            group_by_collation_sensitive);
        res.need_aggregate = true;
        res.before_aggregation = chain.getLastActions();

        chain.finalize();
        chain.clear();

        // add cast if type is not match
        analyzer.appendAggSelect(chain, query_block.aggregation->aggregation());
        if (query_block.having != nullptr)
        {
            std::vector<const tipb::Expr *> having_conditions;
            for (const auto & c : query_block.having->selection().conditions())
                having_conditions.push_back(&c);
            res.having_column_name = analyzer.appendWhere(chain, having_conditions);
            res.has_having = true;
            res.before_having = chain.getLastActions();
            chain.addStep();
        }
    }
    // Or TopN, not both.
    if (query_block.limitOrTopN && query_block.limitOrTopN->tp() == tipb::ExecType::TypeTopN)
    {
        res.has_order_by = true;
        res.order_columns = analyzer.appendOrderBy(chain, query_block.limitOrTopN->topn());
    }

    analyzer.generateFinalProject(
        chain,
        query_block.output_field_types,
        query_block.output_offsets,
        query_block.qb_column_prefix,
        keep_session_timezone_info || !query_block.isRootQueryBlock(),
        final_project);

    // Append final project results if needed.
    analyzer.appendFinalProject(chain, final_project);

    res.before_order_and_select = chain.getLastActions();
    chain.finalize();
    chain.clear();
    //todo need call prependProjectInput??
    return res;
}

void setQuotaAndLimitsOnTableScan(Context & context, DAGPipeline & pipeline)
{
    const Settings & settings = context.getSettingsRef();

    IProfilingBlockInputStream::LocalLimits limits;
    limits.mode = IProfilingBlockInputStream::LIMITS_TOTAL;
    limits.size_limits = SizeLimits(settings.max_rows_to_read, settings.max_bytes_to_read, settings.read_overflow_mode);
    limits.max_execution_time = settings.max_execution_time;
    limits.timeout_overflow_mode = settings.timeout_overflow_mode;

    /** Quota and minimal speed restrictions are checked on the initiating server of the request, and not on remote servers,
          *  because the initiating server has a summary of the execution of the request on all servers.
          *
          * But limits on data size to read and maximum execution time are reasonable to check both on initiator and
          *  additionally on each remote server, because these limits are checked per block of data processed,
          *  and remote servers may process way more blocks of data than are received by initiator.
          */
    limits.min_execution_speed = settings.min_execution_speed;
    limits.timeout_before_checking_execution_speed = settings.timeout_before_checking_execution_speed;

    QuotaForIntervals & quota = context.getQuota();

    pipeline.transform([&](auto & stream) {
        if (IProfilingBlockInputStream * p_stream = dynamic_cast<IProfilingBlockInputStream *>(stream.get()))
        {
            p_stream->setLimits(limits);
            p_stream->setQuota(quota);
        }
    });
}

} // namespace

ExpressionActionsPtr generateProjectExpressionActions(
    const BlockInputStreamPtr & stream,
    const Context & context,
    const NamesWithAliases & project_cols)
{
    auto columns = stream->getHeader();
    NamesAndTypesList input_column;
    for (const auto & column : columns.getColumnsWithTypeAndName())
    {
        input_column.emplace_back(column.name, column.type);
    }
    ExpressionActionsPtr project = std::make_shared<ExpressionActions>(input_column, context.getSettingsRef());
    project->add(ExpressionAction::project(project_cols));
    return project;
}

// the flow is the same as executeFetchcolumns
void DAGQueryBlockInterpreter::executeTS(const tipb::TableScan & ts, DAGPipeline & pipeline)
{
    if (!ts.has_table_id())
    {
        // do not have table id
        throw TiFlashException("Table id not specified in table scan executor", Errors::Coprocessor::BadRequest);
    }
    if (dag.getRegions().empty() && dag.getRegionsForRemoteRead().empty())
    {
        throw TiFlashException("Dag Request does not have region to read. ", Errors::Coprocessor::BadRequest);
    }

    DAGStorageInterpreter storage_interpreter(context, dag, query_block, ts, conditions, max_streams, log);
    storage_interpreter.execute(pipeline);

    analyzer = std::move(storage_interpreter.analyzer);
    need_add_cast_column_flag_for_tablescan = std::move(storage_interpreter.is_need_add_cast_column);

    // The DeltaTree engine ensures that once input streams are created, the caller can get a consistent result
    // from those streams even if DDL operations are applied. Release the alter lock so that reading does not
    // block DDL operations, keep the drop lock so that the storage not to be dropped during reading.
    std::tie(std::ignore, table_drop_lock) = std::move(storage_interpreter.table_structure_lock).release();

    auto region_retry = std::move(storage_interpreter.region_retry);
    auto dag_req = std::move(storage_interpreter.dag_request);
    auto schema = std::move(storage_interpreter.dag_schema);
    auto null_stream_if_empty = std::move(storage_interpreter.null_stream_if_empty);

    // For those regions which are not presented in this tiflash node, we will try to fetch streams by key ranges from other tiflash nodes, only happens in batch cop mode.
    if (!region_retry.empty())
    {
#ifndef NDEBUG
        if (unlikely(!dag_req.has_value() || !schema.has_value()))
            throw TiFlashException(
                "Try to read from remote but can not build DAG request. Should not happen!",
                Errors::Coprocessor::Internal);
#endif
        std::vector<pingcap::coprocessor::KeyRange> ranges;
        for (auto & info : region_retry)
        {
            for (const auto & range : info.get().key_ranges)
                ranges.emplace_back(*range.first, *range.second);
        }
        sort(ranges.begin(), ranges.end());
        executeRemoteQueryImpl(pipeline, ranges, *dag_req, *schema);
    }

    if (pipeline.streams.empty())
    {
        pipeline.streams.emplace_back(null_stream_if_empty);
    }

    pipeline.transform([&](auto & stream) { stream->addTableLock(table_drop_lock); });

    /// Set the limits and quota for reading data, the speed and time of the query.
    setQuotaAndLimitsOnTableScan(context, pipeline);
    FAIL_POINT_PAUSE(FailPoints::pause_after_copr_streams_acquired);

    recordProfileStreams(pipeline, query_block.source_name);
    dag.getDAGContext().table_scan_executor_id = query_block.source_name;
}

void DAGQueryBlockInterpreter::prepareJoin(
    const google::protobuf::RepeatedPtrField<tipb::Expr> & keys,
    const DataTypes & key_types,
    DAGPipeline & pipeline,
    Names & key_names,
    bool left,
    bool is_right_out_join,
    const google::protobuf::RepeatedPtrField<tipb::Expr> & filters,
    String & filter_column_name)
{
    std::vector<NameAndTypePair> source_columns;
    for (auto const & p : pipeline.firstStream()->getHeader().getNamesAndTypesList())
        source_columns.emplace_back(p.name, p.type);
    DAGExpressionAnalyzer dag_analyzer(std::move(source_columns), context);
    ExpressionActionsChain chain;
    if (dag_analyzer.appendJoinKeyAndJoinFilters(chain, keys, key_types, key_names, left, is_right_out_join, filters, filter_column_name))
    {
        pipeline.transform([&](auto & stream) { stream = std::make_shared<ExpressionBlockInputStream>(stream, chain.getLastActions(), log); });
    }
}

ExpressionActionsPtr DAGQueryBlockInterpreter::genJoinOtherConditionAction(
    const tipb::Join & join,
    std::vector<NameAndTypePair> & source_columns,
    String & filter_column_for_other_condition,
    String & filter_column_for_other_eq_condition)
{
    if (join.other_conditions_size() == 0 && join.other_eq_conditions_from_in_size() == 0)
        return nullptr;
    DAGExpressionAnalyzer dag_analyzer(source_columns, context);
    ExpressionActionsChain chain;
    std::vector<const tipb::Expr *> condition_vector;
    if (join.other_conditions_size() > 0)
    {
        for (const auto & c : join.other_conditions())
        {
            condition_vector.push_back(&c);
        }
        filter_column_for_other_condition = dag_analyzer.appendWhere(chain, condition_vector);
    }
    if (join.other_eq_conditions_from_in_size() > 0)
    {
        condition_vector.clear();
        for (const auto & c : join.other_eq_conditions_from_in())
        {
            condition_vector.push_back(&c);
        }
        filter_column_for_other_eq_condition = dag_analyzer.appendWhere(chain, condition_vector);
    }
    return chain.getLastActions();
}

/// ClickHouse require join key to be exactly the same type
/// TiDB only require the join key to be the same category
/// for example decimal(10,2) join decimal(20,0) is allowed in
/// TiDB and will throw exception in ClickHouse
void getJoinKeyTypes(const tipb::Join & join, DataTypes & key_types)
{
    for (int i = 0; i < join.left_join_keys().size(); i++)
    {
        if (!exprHasValidFieldType(join.left_join_keys(i)) || !exprHasValidFieldType(join.right_join_keys(i)))
            throw TiFlashException("Join key without field type", Errors::Coprocessor::BadRequest);
        DataTypes types;
        types.emplace_back(getDataTypeByFieldTypeForComputingLayer(join.left_join_keys(i).field_type()));
        types.emplace_back(getDataTypeByFieldTypeForComputingLayer(join.right_join_keys(i).field_type()));
        DataTypePtr common_type = getLeastSupertype(types);
        key_types.emplace_back(common_type);
    }
}

void DAGQueryBlockInterpreter::executeJoin(const tipb::Join & join, DAGPipeline & pipeline, SubqueryForSet & right_query)
{
    // build
    static const std::unordered_map<tipb::JoinType, ASTTableJoin::Kind> equal_join_type_map{
        {tipb::JoinType::TypeInnerJoin, ASTTableJoin::Kind::Inner},
        {tipb::JoinType::TypeLeftOuterJoin, ASTTableJoin::Kind::Left},
        {tipb::JoinType::TypeRightOuterJoin, ASTTableJoin::Kind::Right},
        {tipb::JoinType::TypeSemiJoin, ASTTableJoin::Kind::Inner},
        {tipb::JoinType::TypeAntiSemiJoin, ASTTableJoin::Kind::Anti}};
    static const std::unordered_map<tipb::JoinType, ASTTableJoin::Kind> cartesian_join_type_map{
        {tipb::JoinType::TypeInnerJoin, ASTTableJoin::Kind::Cross},
        {tipb::JoinType::TypeLeftOuterJoin, ASTTableJoin::Kind::Cross_Left},
        {tipb::JoinType::TypeRightOuterJoin, ASTTableJoin::Kind::Cross_Right},
        {tipb::JoinType::TypeSemiJoin, ASTTableJoin::Kind::Cross},
        {tipb::JoinType::TypeAntiSemiJoin, ASTTableJoin::Kind::Cross_Anti}};
    if (input_streams_vec.size() != 2)
    {
        throw TiFlashException("Join query block must have 2 input streams", Errors::BroadcastJoin::Internal);
    }

    const auto & join_type_map = join.left_join_keys_size() == 0 ? cartesian_join_type_map : equal_join_type_map;
    auto join_type_it = join_type_map.find(join.join_type());
    if (join_type_it == join_type_map.end())
        throw TiFlashException("Unknown join type in dag request", Errors::Coprocessor::BadRequest);

    ASTTableJoin::Kind kind = join_type_it->second;
    ASTTableJoin::Strictness strictness = ASTTableJoin::Strictness::All;
    bool is_semi_join = join.join_type() == tipb::JoinType::TypeSemiJoin || join.join_type() == tipb::JoinType::TypeAntiSemiJoin;
    if (is_semi_join)
        strictness = ASTTableJoin::Strictness::Any;

    /// in DAG request, inner part is the build side, however for TiFlash implementation,
    /// the build side must be the right side, so need to swap the join side if needed
    /// 1. for (cross) inner join, there is no problem in this swap.
    /// 2. for (cross) semi/anti-semi join, the build side is always right, needn't swap.
    /// 3. for non-cross left/right join, there is no problem in this swap.
    /// 4. for cross left join, the build side is always right, needn't and can't swap.
    /// 5. for cross right join, the build side is always left, so it will always swap and change to cross left join.
    /// note that whatever the build side is, we can't support cross-right join now.

    bool swap_join_side;
    if (kind == ASTTableJoin::Kind::Cross_Right)
        swap_join_side = true;
    else if (kind == ASTTableJoin::Kind::Cross_Left)
        swap_join_side = false;
    else
        swap_join_side = join.inner_idx() == 0;

    DAGPipeline left_pipeline;
    DAGPipeline right_pipeline;

    if (swap_join_side)
    {
        if (kind == ASTTableJoin::Kind::Left)
            kind = ASTTableJoin::Kind::Right;
        else if (kind == ASTTableJoin::Kind::Right)
            kind = ASTTableJoin::Kind::Left;
        else if (kind == ASTTableJoin::Kind::Cross_Right)
            kind = ASTTableJoin::Kind::Cross_Left;
        left_pipeline.streams = input_streams_vec[1];
        right_pipeline.streams = input_streams_vec[0];
    }
    else
    {
        left_pipeline.streams = input_streams_vec[0];
        right_pipeline.streams = input_streams_vec[1];
    }

    std::vector<NameAndTypePair> join_output_columns;
    /// columns_for_other_join_filter is a vector of columns used
    /// as the input columns when compiling other join filter.
    /// Note the order in the column vector is very important:
    /// first the columns in input_streams_vec[0], then followed
    /// by the columns in input_streams_vec[1], if there are other
    /// columns generated before compile other join filter, then
    /// append the extra columns afterwards. In order to figure out
    /// whether a given column is already in the column vector or
    /// not quickly, we use another set to store the column names
    std::vector<NameAndTypePair> columns_for_other_join_filter;
    std::unordered_set<String> column_set_for_other_join_filter;
    bool make_nullable = join.join_type() == tipb::JoinType::TypeRightOuterJoin;
    for (auto const & p : input_streams_vec[0][0]->getHeader().getNamesAndTypesList())
    {
        join_output_columns.emplace_back(p.name, make_nullable ? makeNullable(p.type) : p.type);
        columns_for_other_join_filter.emplace_back(p.name, make_nullable ? makeNullable(p.type) : p.type);
        column_set_for_other_join_filter.emplace(p.name);
    }
    make_nullable = join.join_type() == tipb::JoinType::TypeLeftOuterJoin;
    for (auto const & p : input_streams_vec[1][0]->getHeader().getNamesAndTypesList())
    {
        if (!is_semi_join)
            /// for semi join, the columns from right table will be ignored
            join_output_columns.emplace_back(p.name, make_nullable ? makeNullable(p.type) : p.type);
        /// however, when compiling join's other condition, we still need the columns from right table
        columns_for_other_join_filter.emplace_back(p.name, make_nullable ? makeNullable(p.type) : p.type);
        column_set_for_other_join_filter.emplace(p.name);
    }

    bool is_tiflash_left_join = kind == ASTTableJoin::Kind::Left || kind == ASTTableJoin::Kind::Cross_Left;
    /// Cross_Right join will be converted to Cross_Left join, so no need to check Cross_Right
    bool is_tiflash_right_join = kind == ASTTableJoin::Kind::Right;
    /// all the columns from right table should be added after join, even for the join key
    NamesAndTypesList columns_added_by_join;
    make_nullable = is_tiflash_left_join;
    for (auto const & p : right_pipeline.streams[0]->getHeader().getNamesAndTypesList())
    {
        columns_added_by_join.emplace_back(p.name, make_nullable ? makeNullable(p.type) : p.type);
    }

    DataTypes join_key_types;
    getJoinKeyTypes(join, join_key_types);
    TiDB::TiDBCollators collators;
    size_t join_key_size = join_key_types.size();
    if (join.probe_types_size() == static_cast<int>(join_key_size) && join.build_types_size() == join.probe_types_size())
        for (size_t i = 0; i < join_key_size; i++)
        {
            if (removeNullable(join_key_types[i])->isString())
            {
                if (join.probe_types(i).collate() != join.build_types(i).collate())
                    throw TiFlashException("Join with different collators on the join key", Errors::Coprocessor::BadRequest);
                collators.push_back(getCollatorFromFieldType(join.probe_types(i)));
            }
            else
                collators.push_back(nullptr);
        }

    Names left_key_names, right_key_names;
    String left_filter_column_name, right_filter_column_name;

    /// add necessary transformation if the join key is an expression

    prepareJoin(
        swap_join_side ? join.right_join_keys() : join.left_join_keys(),
        join_key_types,
        left_pipeline,
        left_key_names,
        true,
        is_tiflash_right_join,
        swap_join_side ? join.right_conditions() : join.left_conditions(),
        left_filter_column_name);

    prepareJoin(
        swap_join_side ? join.left_join_keys() : join.right_join_keys(),
        join_key_types,
        right_pipeline,
        right_key_names,
        false,
        is_tiflash_right_join,
        swap_join_side ? join.left_conditions() : join.right_conditions(),
        right_filter_column_name);

    String other_filter_column_name, other_eq_filter_from_in_column_name;
    for (auto const & p : left_pipeline.streams[0]->getHeader().getNamesAndTypesList())
    {
        if (column_set_for_other_join_filter.find(p.name) == column_set_for_other_join_filter.end())
            columns_for_other_join_filter.emplace_back(p.name, p.type);
    }
    for (auto const & p : right_pipeline.streams[0]->getHeader().getNamesAndTypesList())
    {
        if (column_set_for_other_join_filter.find(p.name) == column_set_for_other_join_filter.end())
            columns_for_other_join_filter.emplace_back(p.name, p.type);
    }

    ExpressionActionsPtr other_condition_expr
        = genJoinOtherConditionAction(join, columns_for_other_join_filter, other_filter_column_name, other_eq_filter_from_in_column_name);

    const Settings & settings = context.getSettingsRef();
    size_t join_build_concurrency = settings.join_concurrent_build ? std::min(max_streams, right_pipeline.streams.size()) : 1;
    size_t max_block_size_for_cross_join = settings.max_block_size;
    fiu_do_on(FailPoints::minimum_block_size_for_cross_join, { max_block_size_for_cross_join = 1; });

    JoinPtr join_ptr = std::make_shared<Join>(
        left_key_names,
        right_key_names,
        true,
        SizeLimits(settings.max_rows_in_join, settings.max_bytes_in_join, settings.join_overflow_mode),
        kind,
        strictness,
        join_build_concurrency,
        collators,
        left_filter_column_name,
        right_filter_column_name,
        other_filter_column_name,
        other_eq_filter_from_in_column_name,
        other_condition_expr,
        max_block_size_for_cross_join);

    // add a HashJoinBuildBlockInputStream to build a shared hash table
    size_t stream_index = 0;
    right_pipeline.transform(
        [&](auto & stream) { stream = std::make_shared<HashJoinBuildBlockInputStream>(stream, join_ptr, stream_index++, log); });
    executeUnion(right_pipeline, max_streams, log);

    right_query.source = right_pipeline.firstStream();
    right_query.join = join_ptr;
    right_query.join->setSampleBlock(right_query.source->getHeader());
    dag.getDAGContext().getProfileStreamsMapForJoinBuildSide()[query_block.qb_join_subquery_alias].push_back(right_query.source);

    std::vector<NameAndTypePair> source_columns;
    for (const auto & p : left_pipeline.streams[0]->getHeader().getNamesAndTypesList())
        source_columns.emplace_back(p.name, p.type);
    DAGExpressionAnalyzer dag_analyzer(std::move(source_columns), context);
    ExpressionActionsChain chain;
    dag_analyzer.appendJoin(chain, right_query, columns_added_by_join);
    pipeline.streams = left_pipeline.streams;
    /// add join input stream
    if (is_tiflash_right_join)
    {
        for (size_t i = 0; i < join_build_concurrency; i++)
            pipeline.streams_with_non_joined_data.push_back(chain.getLastActions()->createStreamWithNonJoinedDataIfFullOrRightJoin(
                pipeline.firstStream()->getHeader(),
                i,
                join_build_concurrency,
                settings.max_block_size));
    }
    for (auto & stream : pipeline.streams)
        stream = std::make_shared<ExpressionBlockInputStream>(stream, chain.getLastActions(), log);

    recordProfileStreams(pipeline, query_block.source_name);

    /// add a project to remove all the useless column
    NamesWithAliases project_cols;
    for (auto & c : join_output_columns)
    {
        /// do not need to care about duplicated column names because
        /// it is guaranteed by its children query block
        project_cols.emplace_back(c.name, c.name);
    }
    executeProject(pipeline, project_cols);
    analyzer = std::make_unique<DAGExpressionAnalyzer>(std::move(join_output_columns), context);
}

void DAGQueryBlockInterpreter::executeWhere(DAGPipeline & pipeline, const ExpressionActionsPtr & expr, String & filter_column)
{
    pipeline.transform([&](auto & stream) { stream = std::make_shared<FilterBlockInputStream>(stream, expr, filter_column, log); });
    recordProfileStreams(pipeline, query_block.having_name);
}

void DAGQueryBlockInterpreter::executeAggregation(
    DAGPipeline & pipeline,
    const ExpressionActionsPtr & expression_actions_ptr,
    Names & key_names,
    TiDB::TiDBCollators & collators,
    AggregateDescriptions & aggregate_descriptions)
{
    pipeline.transform([&](auto & stream) { stream = std::make_shared<ExpressionBlockInputStream>(stream, expression_actions_ptr, log); });

    Block header = pipeline.firstStream()->getHeader();
    ColumnNumbers keys;
    for (const auto & name : key_names)
    {
        keys.push_back(header.getPositionByName(name));
    }
    for (auto & descr : aggregate_descriptions)
    {
        if (descr.arguments.empty())
        {
            for (const auto & name : descr.argument_names)
            {
                descr.arguments.push_back(header.getPositionByName(name));
            }
        }
    }

    const Settings & settings = context.getSettingsRef();

    /** Two-level aggregation is useful in two cases:
      * 1. Parallel aggregation is done, and the results should be merged in parallel.
      * 2. An aggregation is done with store of temporary data on the disk, and they need to be merged in a memory efficient way.
      */
    bool allow_to_use_two_level_group_by = pipeline.streams.size() > 1 || settings.max_bytes_before_external_group_by != 0;
    bool has_collator = std::any_of(begin(collators), end(collators), [](const auto & p) { return p != nullptr; });

    Aggregator::Params params(
        header,
        keys,
        aggregate_descriptions,
        false,
        settings.max_rows_to_group_by,
        settings.group_by_overflow_mode,
        allow_to_use_two_level_group_by ? settings.group_by_two_level_threshold : SettingUInt64(0),
        allow_to_use_two_level_group_by ? settings.group_by_two_level_threshold_bytes : SettingUInt64(0),
        settings.max_bytes_before_external_group_by,
        settings.empty_result_for_aggregation_by_empty_set,
        context.getTemporaryPath(),
        has_collator ? collators : TiDB::dummy_collators);

    /// If there are several sources, then we perform parallel aggregation
    if (pipeline.streams.size() > 1)
    {
        before_agg_streams = pipeline.streams.size();
        BlockInputStreamPtr stream_with_non_joined_data = combinedNonJoinedDataStream(pipeline, max_streams, log);
        pipeline.firstStream() = std::make_shared<ParallelAggregatingBlockInputStream>(
            pipeline.streams,
            stream_with_non_joined_data,
            params,
            context.getFileProvider(),
            true,
            max_streams,
            settings.aggregation_memory_efficient_merge_threads ? static_cast<size_t>(settings.aggregation_memory_efficient_merge_threads) : static_cast<size_t>(settings.max_threads),
            log);
        pipeline.streams.resize(1);
    }
    else
    {
        BlockInputStreamPtr stream_with_non_joined_data = combinedNonJoinedDataStream(pipeline, max_streams, log);
        BlockInputStreams inputs;
        if (!pipeline.streams.empty())
            inputs.push_back(pipeline.firstStream());
        else
            pipeline.streams.resize(1);
        if (stream_with_non_joined_data)
            inputs.push_back(stream_with_non_joined_data);
        pipeline.firstStream() = std::make_shared<AggregatingBlockInputStream>(
            std::make_shared<ConcatBlockInputStream>(inputs, log),
            params,
            context.getFileProvider(),
            true,
            log);
    }
    // add cast

    recordProfileStreams(pipeline, query_block.aggregation_name);
}

void DAGQueryBlockInterpreter::executeExpression(DAGPipeline & pipeline, const ExpressionActionsPtr & expressionActionsPtr)
{
    if (!expressionActionsPtr->getActions().empty())
    {
        pipeline.transform([&](auto & stream) { stream = std::make_shared<ExpressionBlockInputStream>(stream, expressionActionsPtr, log); });
    }
}

void DAGQueryBlockInterpreter::executeUnion(DAGPipeline & pipeline, size_t max_streams, const LogWithPrefixPtr & log)
{
    if (pipeline.streams.size() == 1 && pipeline.streams_with_non_joined_data.empty())
        return;
    auto non_joined_data_stream = combinedNonJoinedDataStream(pipeline, max_streams, log);
    if (!pipeline.streams.empty())
    {
        pipeline.firstStream() = std::make_shared<UnionBlockInputStream<>>(pipeline.streams, non_joined_data_stream, max_streams, log);
        pipeline.streams.resize(1);
    }
    else if (non_joined_data_stream != nullptr)
    {
        pipeline.streams.push_back(non_joined_data_stream);
    }
}

void DAGQueryBlockInterpreter::executeOrder(DAGPipeline & pipeline, std::vector<NameAndTypePair> & order_columns)
{
    SortDescription order_descr = getSortDescription(order_columns, query_block.limitOrTopN->topn().order_by());
    const Settings & settings = context.getSettingsRef();
    Int64 limit = query_block.limitOrTopN->topn().limit();

    pipeline.transform([&](auto & stream) {
        auto sorting_stream = std::make_shared<PartialSortingBlockInputStream>(stream, order_descr, log, limit);

        /// Limits on sorting
        IProfilingBlockInputStream::LocalLimits limits;
        limits.mode = IProfilingBlockInputStream::LIMITS_TOTAL;
        limits.size_limits = SizeLimits(settings.max_rows_to_sort, settings.max_bytes_to_sort, settings.sort_overflow_mode);
        sorting_stream->setLimits(limits);

        stream = sorting_stream;
    });

    /// If there are several streams, we merge them into one
    executeUnion(pipeline, max_streams, log);

    /// Merge the sorted blocks.
    pipeline.firstStream() = std::make_shared<MergeSortingBlockInputStream>(
        pipeline.firstStream(),
        order_descr,
        settings.max_block_size,
        limit,
        settings.max_bytes_before_external_sort,
        context.getTemporaryPath(),
        log);
    recordProfileStreams(pipeline, query_block.limitOrTopN_name);
}

void copyExecutorTreeWithLocalTableScan(
    tipb::DAGRequest & dag_req,
    const tipb::Executor * root,
    const tipb::DAGRequest & org_req)
{
    const tipb::Executor * current = root;
    auto * exec = dag_req.mutable_root_executor();
    while (current->tp() != tipb::ExecType::TypeTableScan)
    {
        exec->set_tp(current->tp());
        exec->set_executor_id(current->executor_id());
        if (current->tp() == tipb::ExecType::TypeSelection)
        {
            auto * sel = exec->mutable_selection();
            for (auto const & condition : current->selection().conditions())
            {
                auto * tmp = sel->add_conditions();
                tmp->CopyFrom(condition);
            }
            exec = sel->mutable_child();
            current = &current->selection().child();
        }
        else if (current->tp() == tipb::ExecType::TypeAggregation || current->tp() == tipb::ExecType::TypeStreamAgg)
        {
            auto * agg = exec->mutable_aggregation();
            for (auto const & expr : current->aggregation().agg_func())
            {
                auto * tmp = agg->add_agg_func();
                tmp->CopyFrom(expr);
            }
            for (auto const & expr : current->aggregation().group_by())
            {
                auto * tmp = agg->add_group_by();
                tmp->CopyFrom(expr);
            }
            agg->set_streamed(current->aggregation().streamed());
            exec = agg->mutable_child();
            current = &current->aggregation().child();
        }
        else if (current->tp() == tipb::ExecType::TypeLimit)
        {
            auto * limit = exec->mutable_limit();
            limit->set_limit(current->limit().limit());
            exec = limit->mutable_child();
            current = &current->limit().child();
        }
        else if (current->tp() == tipb::ExecType::TypeTopN)
        {
            auto * topn = exec->mutable_topn();
            topn->set_limit(current->topn().limit());
            for (auto const & expr : current->topn().order_by())
            {
                auto * tmp = topn->add_order_by();
                tmp->CopyFrom(expr);
            }
            exec = topn->mutable_child();
            current = &current->topn().child();
        }
        else
        {
            throw TiFlashException("Not supported yet", Errors::Coprocessor::Unimplemented);
        }
    }

    if (current->tp() != tipb::ExecType::TypeTableScan)
        throw TiFlashException("Only support copy from table scan sourced query block", Errors::Coprocessor::Internal);
    exec->set_tp(tipb::ExecType::TypeTableScan);
    exec->set_executor_id(current->executor_id());
    auto * new_ts = new tipb::TableScan(current->tbl_scan());
    new_ts->set_next_read_engine(tipb::EngineType::Local);
    exec->set_allocated_tbl_scan(new_ts);

    /// force the encode type to be TypeCHBlock, so the receiver side does not need to handle the timezone related issues
    dag_req.set_encode_type(tipb::EncodeType::TypeCHBlock);
    dag_req.set_force_encode_type(true);
    if (org_req.has_time_zone_name() && !org_req.time_zone_name().empty())
        dag_req.set_time_zone_name(org_req.time_zone_name());
    else if (org_req.has_time_zone_offset())
        dag_req.set_time_zone_offset(org_req.time_zone_offset());
}

void DAGQueryBlockInterpreter::executeRemoteQuery(DAGPipeline & pipeline)
{
    // remote query containing agg/limit/topN can not running
    // in parellel, but current remote query is running in
    // parellel, so just disable this corner case.
    if (query_block.aggregation || query_block.limitOrTopN)
        throw TiFlashException("Remote query containing agg or limit or topN is not supported", Errors::Coprocessor::BadRequest);
    const auto & ts = query_block.source->tbl_scan();
    std::vector<pingcap::coprocessor::KeyRange> cop_key_ranges;
    cop_key_ranges.reserve(ts.ranges_size());
    for (const auto & range : ts.ranges())
    {
        cop_key_ranges.emplace_back(range.low(), range.high());
    }
    sort(cop_key_ranges.begin(), cop_key_ranges.end());

    ::tipb::DAGRequest dag_req;

    copyExecutorTreeWithLocalTableScan(dag_req, query_block.root, rqst);
    DAGSchema schema;
    ColumnsWithTypeAndName columns;
    BoolVec is_ts_column;
    std::vector<NameAndTypePair> source_columns;
    for (int i = 0; i < static_cast<int>(query_block.output_field_types.size()); i++)
    {
        dag_req.add_output_offsets(i);
        ColumnInfo info = TiDB::fieldTypeToColumnInfo(query_block.output_field_types[i]);
        String col_name = query_block.qb_column_prefix + "col_" + std::to_string(i);
        schema.push_back(std::make_pair(col_name, info));
        is_ts_column.push_back(query_block.output_field_types[i].tp() == TiDB::TypeTimestamp);
        source_columns.emplace_back(col_name, getDataTypeByFieldTypeForComputingLayer(query_block.output_field_types[i]));
        final_project.emplace_back(col_name, "");
    }

    dag_req.set_collect_execution_summaries(dag.getDAGContext().collect_execution_summaries);
    executeRemoteQueryImpl(pipeline, cop_key_ranges, dag_req, schema);

    analyzer = std::make_unique<DAGExpressionAnalyzer>(std::move(source_columns), context);
}

void DAGQueryBlockInterpreter::executeRemoteQueryImpl(
    DAGPipeline & pipeline,
    const std::vector<pingcap::coprocessor::KeyRange> & cop_key_ranges,
    ::tipb::DAGRequest & dag_req,
    const DAGSchema & schema)
{
    pingcap::coprocessor::RequestPtr req = std::make_shared<pingcap::coprocessor::Request>();
    dag_req.SerializeToString(&(req->data));
    req->tp = pingcap::coprocessor::ReqType::DAG;
    req->start_ts = context.getSettingsRef().read_tso;
    bool has_enforce_encode_type = dag_req.has_force_encode_type() && dag_req.force_encode_type();

    pingcap::kv::Cluster * cluster = context.getTMTContext().getKVCluster();
    pingcap::kv::Backoffer bo(pingcap::kv::copBuildTaskMaxBackoff);
    pingcap::kv::StoreType store_type = pingcap::kv::StoreType::TiFlash;
    auto all_tasks = pingcap::coprocessor::buildCopTasks(bo, cluster, cop_key_ranges, req, store_type, &Poco::Logger::get("pingcap/coprocessor"));

    size_t concurrent_num = std::min<size_t>(context.getSettingsRef().max_threads, all_tasks.size());
    size_t task_per_thread = all_tasks.size() / concurrent_num;
    size_t rest_task = all_tasks.size() % concurrent_num;
    for (size_t i = 0, task_start = 0; i < concurrent_num; i++)
    {
        size_t task_end = task_start + task_per_thread;
        if (i < rest_task)
            task_end++;
        if (task_end == task_start)
            continue;
        std::vector<pingcap::coprocessor::copTask> tasks(all_tasks.begin() + task_start, all_tasks.begin() + task_end);

        auto coprocessor_reader = std::make_shared<CoprocessorReader>(schema, cluster, tasks, has_enforce_encode_type, 1);
        BlockInputStreamPtr input = std::make_shared<CoprocessorBlockInputStream>(coprocessor_reader, log);
        pipeline.streams.push_back(input);
        dag.getDAGContext().getRemoteInputStreams().push_back(input);
        task_start = task_end;
    }
}

void DAGQueryBlockInterpreter::executeExchangeReceiver(DAGPipeline & pipeline)
{
    auto it = exchange_receiver_map.find(query_block.source_name);
    if (unlikely(it == exchange_receiver_map.end()))
        throw Exception("Can not find exchange receiver for " + query_block.source_name, ErrorCodes::LOGICAL_ERROR);
    // todo choose a more reasonable stream number
    for (size_t i = 0; i < max_streams; ++i)
    {
        BlockInputStreamPtr stream = std::make_shared<ExchangeReceiverInputStream>(it->second, log);
        dag.getDAGContext().getRemoteInputStreams().push_back(stream);
        pipeline.streams.push_back(stream);
    }
    recordProfileStreams(pipeline, query_block.source_name);
    pipeline.transform([&](auto & stream) { stream = std::make_shared<SquashingBlockInputStream>(stream, 8192, 0, log); });
    std::vector<NameAndTypePair> source_columns;
    Block block = pipeline.firstStream()->getHeader();
    for (const auto & col : block.getColumnsWithTypeAndName())
    {
        source_columns.emplace_back(NameAndTypePair(col.name, col.type));
    }
    analyzer = std::make_unique<DAGExpressionAnalyzer>(std::move(source_columns), context);
}

void DAGQueryBlockInterpreter::executeProjection(const tipb::Projection & projection, DAGPipeline & pipeline)
{
    std::vector<NameAndTypePair> input_columns;
    pipeline.streams = input_streams_vec[0];
    for (auto const & p : pipeline.firstStream()->getHeader().getNamesAndTypesList())
        input_columns.emplace_back(p.name, p.type);
    DAGExpressionAnalyzer dag_analyzer(std::move(input_columns), context);
    ExpressionActionsChain chain;
    dag_analyzer.initChain(chain, dag_analyzer.getCurrentInputColumns());
    ExpressionActionsChain::Step & last_step = chain.steps.back();
    std::vector<NameAndTypePair> output_columns;
    NamesWithAliases project_cols;
    UniqueNameGenerator unique_name_generator;
    for (const auto & expr : projection.exprs())
    {
        auto expr_name = dag_analyzer.getActions(expr, last_step.actions);
        last_step.required_output.emplace_back(expr_name);
        const auto & col = last_step.actions->getSampleBlock().getByName(expr_name);
        String alias = unique_name_generator.toUniqueName(col.name);
        output_columns.emplace_back(alias, col.type);
        project_cols.emplace_back(col.name, alias);
    }
    pipeline.transform([&](auto & stream) { stream = std::make_shared<ExpressionBlockInputStream>(stream, chain.getLastActions(), log); });
    executeProject(pipeline, project_cols);
    analyzer = std::make_unique<DAGExpressionAnalyzer>(std::move(output_columns), context);
    recordProfileStreams(pipeline, query_block.source_name);
}

void DAGQueryBlockInterpreter::executeCastAndSelection(
    DAGPipeline & pipeline,
    const ExpressionActionsPtr & extra_cast,
    NamesWithAliases & project_after_ts_and_filter_for_remote_read,
    bool need_extra_cast_after_tablescan,
    bool has_where,
    const ExpressionActionsPtr & before_where,
    const ExpressionActionsPtr project_after_where,
    const String & filter_column_name)
{
    /// execute timezone cast and the selection
    ExpressionActionsPtr project_for_cop_read;
    for (auto & stream : pipeline.streams)
    {
        if (dynamic_cast<CoprocessorBlockInputStream *>(stream.get()) != nullptr)
        {
            /// for cop read, just execute the project is enough, because timezone cast and the selection are already done in remote TiFlash
            if (!project_after_ts_and_filter_for_remote_read.empty())
            {
                if (project_for_cop_read == nullptr)
                {
                    project_for_cop_read = generateProjectExpressionActions(stream, context, project_after_ts_and_filter_for_remote_read);
                }
                stream = std::make_shared<ExpressionBlockInputStream>(stream, project_for_cop_read, log);
            }
        }
        else
        {
            /// execute timezone cast or duration cast if needed
            if (need_extra_cast_after_tablescan)
                stream = std::make_shared<ExpressionBlockInputStream>(stream, extra_cast, log);
            /// execute selection if needed
            if (has_where)
            {
                stream = std::make_shared<FilterBlockInputStream>(stream, before_where, filter_column_name, log);
                recordProfileStreams(pipeline, query_block.selection_name);
                if (project_after_where)
                    stream = std::make_shared<ExpressionBlockInputStream>(stream, project_after_where, log);
            }
        }
    }
    for (auto & stream : pipeline.streams_with_non_joined_data)
    {
        /// execute selection if needed
        if (has_where)
        {
            stream = std::make_shared<FilterBlockInputStream>(stream, before_where, filter_column_name, log);
            recordProfileStreams(pipeline, query_block.selection_name);
            if (project_after_where)
                stream = std::make_shared<ExpressionBlockInputStream>(stream, project_after_where, log);
        }
    }
}

// To execute a query block, you have to:
// 1. generate the date stream and push it to pipeline.
// 2. assign the analyzer
// 3. construct a final projection, even if it's not necessary. just construct it.
// Talking about projection, it has following rules.
// 1. if the query block does not contain agg, then the final project is the same as the source Executor
// 2. if the query block contains agg, then the final project is the same as agg Executor
// 3. if the cop task may contains more then 1 query block, and the current query block is not the root
//    query block, then the project should add an alias for each column that needs to be projected, something
//    like final_project.emplace_back(col.name, query_block.qb_column_prefix + col.name);
void DAGQueryBlockInterpreter::executeImpl(DAGPipeline & pipeline)
{
    if (query_block.isRemoteQuery())
    {
        executeRemoteQuery(pipeline);
        return;
    }
    SubqueryForSet right_query;
    if (query_block.source->tp() == tipb::ExecType::TypeJoin)
    {
        executeJoin(query_block.source->join(), pipeline, right_query);
<<<<<<< HEAD
    }
    else if (query_block.source->tp() == tipb::ExecType::TypeExchangeReceiver)
    {
        executeExchangeReceiver(pipeline);
    }
    else if (query_block.source->tp() == tipb::ExecType::TypeProjection)
    {
        executeProjection(query_block.source->projection(), pipeline);
=======
        recordProfileStreams(dag.getDAGContext().getProfileStreamsMap(), pipeline, query_block.source_name, query_block.id);
    }
    else if (query_block.source->tp() == tipb::ExecType::TypeExchangeReceiver)
    {
        auto it = exchange_receiver_map.find(query_block.source_name);
        if (unlikely(it == exchange_receiver_map.end()))
            throw Exception("Can not find exchange receiver for " + query_block.source_name, ErrorCodes::LOGICAL_ERROR);
        // todo choose a more reasonable stream number
        for (size_t i = 0; i < max_streams; i++)
        {
            BlockInputStreamPtr stream = std::make_shared<ExchangeReceiverInputStream>(it->second, log);
            dag.getDAGContext().getRemoteInputStreams().push_back(stream);
            stream = std::make_shared<SquashingBlockInputStream>(stream, 8192, 0, log);
            pipeline.streams.push_back(stream);
        }
        std::vector<NameAndTypePair> source_columns;
        Block block = pipeline.firstStream()->getHeader();
        for (const auto & col : block.getColumnsWithTypeAndName())
        {
            source_columns.emplace_back(NameAndTypePair(col.name, col.type));
        }
        analyzer = std::make_unique<DAGExpressionAnalyzer>(std::move(source_columns), context);
        recordProfileStreams(dag.getDAGContext().getProfileStreamsMap(), pipeline, query_block.source_name, query_block.id);
    }
    else if (query_block.source->tp() == tipb::ExecType::TypeProjection)
    {
        std::vector<NameAndTypePair> input_columns;
        pipeline.streams = input_streams_vec[0];
        for (auto const & p : pipeline.firstStream()->getHeader().getNamesAndTypesList())
            input_columns.emplace_back(p.name, p.type);
        DAGExpressionAnalyzer dag_analyzer(std::move(input_columns), context);
        ExpressionActionsChain chain;
        dag_analyzer.initChain(chain, dag_analyzer.getCurrentInputColumns());
        ExpressionActionsChain::Step & last_step = chain.steps.back();
        std::vector<NameAndTypePair> output_columns;
        NamesWithAliases project_cols;
        UniqueNameGenerator unique_name_generator;
        for (const auto & expr : query_block.source->projection().exprs())
        {
            auto expr_name = dag_analyzer.getActions(expr, last_step.actions);
            last_step.required_output.emplace_back(expr_name);
            const auto & col = last_step.actions->getSampleBlock().getByName(expr_name);
            String alias = unique_name_generator.toUniqueName(col.name);
            output_columns.emplace_back(alias, col.type);
            project_cols.emplace_back(col.name, alias);
        }
        pipeline.transform([&](auto & stream) { stream = std::make_shared<ExpressionBlockInputStream>(stream, chain.getLastActions(), log); });
        executeProject(pipeline, project_cols);
        analyzer = std::make_unique<DAGExpressionAnalyzer>(std::move(output_columns), context);
        recordProfileStreams(dag.getDAGContext().getProfileStreamsMap(), pipeline, query_block.source_name, query_block.id);
>>>>>>> cae9253c
    }
    else
    {
        executeTS(query_block.source->tbl_scan(), pipeline);
<<<<<<< HEAD
=======
        recordProfileStreams(dag.getDAGContext().getProfileStreamsMap(), pipeline, query_block.source_name, query_block.id);
        dag.getDAGContext().table_scan_executor_id = query_block.source_name;
>>>>>>> cae9253c
    }

    auto res = analyzeExpressions(
        context,
        *analyzer,
        query_block,
        conditions,
        need_add_cast_column_flag_for_tablescan,
        keep_session_timezone_info,
        final_project);

    if (res.need_extra_cast_after_tablescan || res.has_where)
    {
<<<<<<< HEAD
        executeCastAndSelection(
            pipeline,
            res.extra_cast,
            res.project_after_ts_and_filter_for_remote_read,
            res.need_extra_cast_after_tablescan,
            res.has_where,
            res.before_where,
            res.project_after_where,
            res.filter_column_name);
=======
        /// execute timezone cast and the selection
        ExpressionActionsPtr project_for_cop_read;
        for (auto & stream : pipeline.streams)
        {
            if (dynamic_cast<CoprocessorBlockInputStream *>(stream.get()) != nullptr)
            {
                /// for cop read, just execute the project is enough, because timezone cast and the selection are already done in remote TiFlash
                if (!res.project_after_ts_and_filter_for_remote_read.empty())
                {
                    if (project_for_cop_read == nullptr)
                    {
                        project_for_cop_read = generateProjectExpressionActions(stream, context, res.project_after_ts_and_filter_for_remote_read);
                    }
                    stream = std::make_shared<ExpressionBlockInputStream>(stream, project_for_cop_read, log);
                }
            }
            else
            {
                /// execute timezone cast or duration cast if needed
                if (res.need_extra_cast_after_tablescan)
                    stream = std::make_shared<ExpressionBlockInputStream>(stream, res.extra_cast, log);
                /// execute selection if needed
                if (res.has_where)
                {
                    stream = std::make_shared<FilterBlockInputStream>(stream, res.before_where, res.filter_column_name, log);
                    if (res.project_after_where)
                        stream = std::make_shared<ExpressionBlockInputStream>(stream, res.project_after_where, log);
                }
            }
        }
        for (auto & stream : pipeline.streams_with_non_joined_data)
        {
            /// execute selection if needed
            if (res.has_where)
            {
                stream = std::make_shared<FilterBlockInputStream>(stream, res.before_where, res.filter_column_name, log);
                if (res.project_after_where)
                    stream = std::make_shared<ExpressionBlockInputStream>(stream, res.project_after_where, log);
            }
        }
    }
    if (res.has_where)
    {
        recordProfileStreams(dag.getDAGContext().getProfileStreamsMap(), pipeline, query_block.selection_name, query_block.id);
>>>>>>> cae9253c
    }

    // this log measures the concurrent degree in this mpp task
    LOG_INFO(log,
             "execution stream size for query block(before aggregation) " << query_block.qb_column_prefix << " is " << pipeline.streams.size());

    dag.getDAGContext().final_concurrency = std::max(dag.getDAGContext().final_concurrency, pipeline.streams.size());
    if (res.need_aggregate)
    {
        // execute aggregation
        executeAggregation(pipeline, res.before_aggregation, res.aggregation_keys, res.aggregation_collators, res.aggregate_descriptions);
<<<<<<< HEAD
=======
        recordProfileStreams(dag.getDAGContext().getProfileStreamsMap(), pipeline, query_block.aggregation_name, query_block.id);
>>>>>>> cae9253c
    }
    if (res.has_having)
    {
        // execute having
        executeWhere(pipeline, res.before_having, res.having_column_name);
<<<<<<< HEAD
=======
        recordProfileStreams(dag.getDAGContext().getProfileStreamsMap(), pipeline, query_block.having_name, query_block.id);
>>>>>>> cae9253c
    }
    if (res.before_order_and_select)
    {
        executeExpression(pipeline, res.before_order_and_select);
    }

    if (res.has_order_by)
    {
        // execute topN
        executeOrder(pipeline, res.order_columns);
<<<<<<< HEAD
=======
        recordProfileStreams(dag.getDAGContext().getProfileStreamsMap(), pipeline, query_block.limitOrTopN_name, query_block.id);
>>>>>>> cae9253c
    }

    // execute projection
    executeProject(pipeline, final_project);

    // execute limit
    if (query_block.limitOrTopN != nullptr && query_block.limitOrTopN->tp() == tipb::TypeLimit)
    {
        executeLimit(pipeline);
<<<<<<< HEAD
=======
        recordProfileStreams(dag.getDAGContext().getProfileStreamsMap(), pipeline, query_block.limitOrTopN_name, query_block.id);
>>>>>>> cae9253c
    }

    if (query_block.source->tp() == tipb::ExecType::TypeJoin)
    {
        SubqueriesForSets subquries;
        subquries[query_block.qb_join_subquery_alias] = right_query;
        subqueries_for_sets.emplace_back(subquries);
    }
}

void DAGQueryBlockInterpreter::executeProject(DAGPipeline & pipeline, NamesWithAliases & project_cols)
{
    if (project_cols.empty())
        return;
    ExpressionActionsPtr project = generateProjectExpressionActions(pipeline.firstStream(), context, project_cols);
    pipeline.transform([&](auto & stream) { stream = std::make_shared<ExpressionBlockInputStream>(stream, project, log); });
}

void DAGQueryBlockInterpreter::executeLimit(DAGPipeline & pipeline)
{
    size_t limit = 0;
    if (query_block.limitOrTopN->tp() == tipb::TypeLimit)
        limit = query_block.limitOrTopN->limit().limit();
    else
        limit = query_block.limitOrTopN->topn().limit();
    pipeline.transform([&](auto & stream) { stream = std::make_shared<LimitBlockInputStream>(stream, limit, 0, log, false); });
    if (pipeline.hasMoreThanOneStream())
    {
        executeUnion(pipeline, max_streams, log);
        pipeline.transform([&](auto & stream) { stream = std::make_shared<LimitBlockInputStream>(stream, limit, 0, log, false); });
    }
    recordProfileStreams(pipeline, query_block.limitOrTopN_name);
}

BlockInputStreams DAGQueryBlockInterpreter::execute()
{
    DAGPipeline pipeline;
    executeImpl(pipeline);
    if (!pipeline.streams_with_non_joined_data.empty())
    {
        size_t concurrency = pipeline.streams.size();
        executeUnion(pipeline, max_streams, log);
        if (!query_block.isRootQueryBlock())
            restoreConcurrency(pipeline, concurrency, log);
    }

    /// expand concurrency after agg
    if (!query_block.isRootQueryBlock())
        restoreConcurrency(pipeline, before_agg_streams, log);

    return pipeline.streams;
}
} // namespace DB<|MERGE_RESOLUTION|>--- conflicted
+++ resolved
@@ -1080,7 +1080,6 @@
     if (query_block.source->tp() == tipb::ExecType::TypeJoin)
     {
         executeJoin(query_block.source->join(), pipeline, right_query);
-<<<<<<< HEAD
     }
     else if (query_block.source->tp() == tipb::ExecType::TypeExchangeReceiver)
     {
@@ -1089,67 +1088,10 @@
     else if (query_block.source->tp() == tipb::ExecType::TypeProjection)
     {
         executeProjection(query_block.source->projection(), pipeline);
-=======
-        recordProfileStreams(dag.getDAGContext().getProfileStreamsMap(), pipeline, query_block.source_name, query_block.id);
-    }
-    else if (query_block.source->tp() == tipb::ExecType::TypeExchangeReceiver)
-    {
-        auto it = exchange_receiver_map.find(query_block.source_name);
-        if (unlikely(it == exchange_receiver_map.end()))
-            throw Exception("Can not find exchange receiver for " + query_block.source_name, ErrorCodes::LOGICAL_ERROR);
-        // todo choose a more reasonable stream number
-        for (size_t i = 0; i < max_streams; i++)
-        {
-            BlockInputStreamPtr stream = std::make_shared<ExchangeReceiverInputStream>(it->second, log);
-            dag.getDAGContext().getRemoteInputStreams().push_back(stream);
-            stream = std::make_shared<SquashingBlockInputStream>(stream, 8192, 0, log);
-            pipeline.streams.push_back(stream);
-        }
-        std::vector<NameAndTypePair> source_columns;
-        Block block = pipeline.firstStream()->getHeader();
-        for (const auto & col : block.getColumnsWithTypeAndName())
-        {
-            source_columns.emplace_back(NameAndTypePair(col.name, col.type));
-        }
-        analyzer = std::make_unique<DAGExpressionAnalyzer>(std::move(source_columns), context);
-        recordProfileStreams(dag.getDAGContext().getProfileStreamsMap(), pipeline, query_block.source_name, query_block.id);
-    }
-    else if (query_block.source->tp() == tipb::ExecType::TypeProjection)
-    {
-        std::vector<NameAndTypePair> input_columns;
-        pipeline.streams = input_streams_vec[0];
-        for (auto const & p : pipeline.firstStream()->getHeader().getNamesAndTypesList())
-            input_columns.emplace_back(p.name, p.type);
-        DAGExpressionAnalyzer dag_analyzer(std::move(input_columns), context);
-        ExpressionActionsChain chain;
-        dag_analyzer.initChain(chain, dag_analyzer.getCurrentInputColumns());
-        ExpressionActionsChain::Step & last_step = chain.steps.back();
-        std::vector<NameAndTypePair> output_columns;
-        NamesWithAliases project_cols;
-        UniqueNameGenerator unique_name_generator;
-        for (const auto & expr : query_block.source->projection().exprs())
-        {
-            auto expr_name = dag_analyzer.getActions(expr, last_step.actions);
-            last_step.required_output.emplace_back(expr_name);
-            const auto & col = last_step.actions->getSampleBlock().getByName(expr_name);
-            String alias = unique_name_generator.toUniqueName(col.name);
-            output_columns.emplace_back(alias, col.type);
-            project_cols.emplace_back(col.name, alias);
-        }
-        pipeline.transform([&](auto & stream) { stream = std::make_shared<ExpressionBlockInputStream>(stream, chain.getLastActions(), log); });
-        executeProject(pipeline, project_cols);
-        analyzer = std::make_unique<DAGExpressionAnalyzer>(std::move(output_columns), context);
-        recordProfileStreams(dag.getDAGContext().getProfileStreamsMap(), pipeline, query_block.source_name, query_block.id);
->>>>>>> cae9253c
     }
     else
     {
         executeTS(query_block.source->tbl_scan(), pipeline);
-<<<<<<< HEAD
-=======
-        recordProfileStreams(dag.getDAGContext().getProfileStreamsMap(), pipeline, query_block.source_name, query_block.id);
-        dag.getDAGContext().table_scan_executor_id = query_block.source_name;
->>>>>>> cae9253c
     }
 
     auto res = analyzeExpressions(
@@ -1163,7 +1105,6 @@
 
     if (res.need_extra_cast_after_tablescan || res.has_where)
     {
-<<<<<<< HEAD
         executeCastAndSelection(
             pipeline,
             res.extra_cast,
@@ -1173,52 +1114,6 @@
             res.before_where,
             res.project_after_where,
             res.filter_column_name);
-=======
-        /// execute timezone cast and the selection
-        ExpressionActionsPtr project_for_cop_read;
-        for (auto & stream : pipeline.streams)
-        {
-            if (dynamic_cast<CoprocessorBlockInputStream *>(stream.get()) != nullptr)
-            {
-                /// for cop read, just execute the project is enough, because timezone cast and the selection are already done in remote TiFlash
-                if (!res.project_after_ts_and_filter_for_remote_read.empty())
-                {
-                    if (project_for_cop_read == nullptr)
-                    {
-                        project_for_cop_read = generateProjectExpressionActions(stream, context, res.project_after_ts_and_filter_for_remote_read);
-                    }
-                    stream = std::make_shared<ExpressionBlockInputStream>(stream, project_for_cop_read, log);
-                }
-            }
-            else
-            {
-                /// execute timezone cast or duration cast if needed
-                if (res.need_extra_cast_after_tablescan)
-                    stream = std::make_shared<ExpressionBlockInputStream>(stream, res.extra_cast, log);
-                /// execute selection if needed
-                if (res.has_where)
-                {
-                    stream = std::make_shared<FilterBlockInputStream>(stream, res.before_where, res.filter_column_name, log);
-                    if (res.project_after_where)
-                        stream = std::make_shared<ExpressionBlockInputStream>(stream, res.project_after_where, log);
-                }
-            }
-        }
-        for (auto & stream : pipeline.streams_with_non_joined_data)
-        {
-            /// execute selection if needed
-            if (res.has_where)
-            {
-                stream = std::make_shared<FilterBlockInputStream>(stream, res.before_where, res.filter_column_name, log);
-                if (res.project_after_where)
-                    stream = std::make_shared<ExpressionBlockInputStream>(stream, res.project_after_where, log);
-            }
-        }
-    }
-    if (res.has_where)
-    {
-        recordProfileStreams(dag.getDAGContext().getProfileStreamsMap(), pipeline, query_block.selection_name, query_block.id);
->>>>>>> cae9253c
     }
 
     // this log measures the concurrent degree in this mpp task
@@ -1230,19 +1125,11 @@
     {
         // execute aggregation
         executeAggregation(pipeline, res.before_aggregation, res.aggregation_keys, res.aggregation_collators, res.aggregate_descriptions);
-<<<<<<< HEAD
-=======
-        recordProfileStreams(dag.getDAGContext().getProfileStreamsMap(), pipeline, query_block.aggregation_name, query_block.id);
->>>>>>> cae9253c
     }
     if (res.has_having)
     {
         // execute having
         executeWhere(pipeline, res.before_having, res.having_column_name);
-<<<<<<< HEAD
-=======
-        recordProfileStreams(dag.getDAGContext().getProfileStreamsMap(), pipeline, query_block.having_name, query_block.id);
->>>>>>> cae9253c
     }
     if (res.before_order_and_select)
     {
@@ -1253,10 +1140,6 @@
     {
         // execute topN
         executeOrder(pipeline, res.order_columns);
-<<<<<<< HEAD
-=======
-        recordProfileStreams(dag.getDAGContext().getProfileStreamsMap(), pipeline, query_block.limitOrTopN_name, query_block.id);
->>>>>>> cae9253c
     }
 
     // execute projection
@@ -1266,10 +1149,6 @@
     if (query_block.limitOrTopN != nullptr && query_block.limitOrTopN->tp() == tipb::TypeLimit)
     {
         executeLimit(pipeline);
-<<<<<<< HEAD
-=======
-        recordProfileStreams(dag.getDAGContext().getProfileStreamsMap(), pipeline, query_block.limitOrTopN_name, query_block.id);
->>>>>>> cae9253c
     }
 
     if (query_block.source->tp() == tipb::ExecType::TypeJoin)
