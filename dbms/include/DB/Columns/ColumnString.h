--- conflicted
+++ resolved
@@ -15,18 +15,7 @@
 namespace DB
 {
 
-<<<<<<< HEAD
 /** Column for String values.
-=======
-namespace ErrorCodes
-{
-	extern const int PARAMETER_OUT_OF_BOUND;
-	extern const int SIZES_OF_COLUMNS_DOESNT_MATCH;
-}
-
-
-/** A column of values of type `String`.
->>>>>>> 5546f7f7
   */
 class ColumnString final : public IColumn
 {
@@ -34,40 +23,23 @@
 	using Chars_t = PaddedPODArray<UInt8>;
 
 private:
-<<<<<<< HEAD
 	/// Maps i'th position to offset to i+1'th element. Last offset maps to the end of all chars (is the size of all chars).
 	Offsets_t offsets;
 
 	/// Bytes of strings, placed contiguously.
 	/// For convenience, every string ends with terminating zero byte. Note that strings could contain zero bytes in the middle.
-=======
-	/// On the index i there is an offset to the beginning of the i + 1 -th element.
-	Offsets_t offsets;
-
-	/// Bytes of rows laid in succession. Strings are stored with the trailing zero byte.
->>>>>>> 5546f7f7
 	Chars_t chars;
 
 	size_t __attribute__((__always_inline__)) offsetAt(size_t i) const	{ return i == 0 ? 0 : offsets[i - 1]; }
 
-<<<<<<< HEAD
 	/// Size of i-th element, including terminating zero.
-=======
-	/// Size, including the trailing zero byte.
->>>>>>> 5546f7f7
 	size_t __attribute__((__always_inline__)) sizeAt(size_t i) const	{ return i == 0 ? offsets[0] : (offsets[i] - offsets[i - 1]); }
 
 	template <bool positive>
 	struct less;
 
-<<<<<<< HEAD
 	template <bool positive>
 	struct lessWithCollation;
-=======
-public:
-	/** Create an empty column of rows */
-	ColumnString() {}
->>>>>>> 5546f7f7
 
 public:
 	std::string getName() const override { return "ColumnString"; }
@@ -249,20 +221,12 @@
 			reinterpret_cast<const char *>(&rhs.chars[rhs.offsetAt(m)]));
 	}
 
-<<<<<<< HEAD
 	/// Variant of compareAt for string comparison with respect of collation.
-=======
-	/// Version `compareAt` for locale-sensitive string comparison
->>>>>>> 5546f7f7
 	int compareAtWithCollation(size_t n, size_t m, const IColumn & rhs_, const Collator & collator) const;
 
 	void getPermutation(bool reverse, size_t limit, Permutation & res) const override;
 
-<<<<<<< HEAD
 	/// Sorting with respect of collation.
-=======
-	/// Sorting with regard to `Collation`
->>>>>>> 5546f7f7
 	void getPermutationWithCollation(const Collator & collator, bool reverse, size_t limit, Permutation & res) const;
 
 	ColumnPtr replicate(const Offsets_t & replicate_offsets) const override;
